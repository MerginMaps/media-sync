--- conflicted
+++ resolved
@@ -21,23 +21,6 @@
 
 
 def _reset_config():
-<<<<<<< HEAD
-    """ helper to reset config settings to ensure valid config """
-    config.update({
-        'ALLOWED_EXTENSIONS': ["png"],
-        'MERGIN__USERNAME': API_USER,
-        'MERGIN__PASSWORD': USER_PWD,
-        'MERGIN__URL': SERVER_URL,
-        'MERGIN__PROJECT_NAME': "test/mediasync",
-        'PROJECT_WORKING_DIR': "/tmp/working_project",
-        'OPERATION_MODE': "copy",
-        'DRIVER': "minio",
-        'MINIO__ENDPOINT': MINIO_URL,
-        'MINIO__ACCESS_KEY': MINIO_ACCESS_KEY,
-        'MINIO__SECRET_KEY': MINIO_SECRET_KEY,
-        'MINIO__BUCKET': 'test',
-    })
-=======
     """helper to reset config settings to ensure valid config"""
     config.update(
         {
@@ -53,18 +36,9 @@
             "MINIO__ACCESS_KEY": MINIO_ACCESS_KEY,
             "MINIO__SECRET_KEY": MINIO_SECRET_KEY,
             "MINIO__BUCKET": "test",
-            "REFERENCES": [
-                {
-                    "file": "survey.gpkg",
-                    "table": "table",
-                    "local_path_column": "local_path_column",
-                    "driver_path_column": "driver_path_column",
-                }
-            ],
             "BASE_PATH": "",
         }
     )
->>>>>>> c70ecd75
 
 
 def test_config():
@@ -101,55 +75,31 @@
         validate_config(config)
 
     _reset_config()
-    with pytest.raises(
-        ConfigError, match="Config error: Incorrect Local driver settings"
-    ):
+    with pytest.raises(ConfigError, match="Config error: Incorrect Local driver settings"):
         config.update({"DRIVER": "local", "LOCAL__DEST": None})
         validate_config(config)
 
     _reset_config()
-    with pytest.raises(
-        ConfigError, match="Config error: Incorrect MinIO driver settings"
-    ):
+    with pytest.raises(ConfigError, match="Config error: Incorrect MinIO driver settings"):
         config.update({"DRIVER": "minio", "MINIO__ENDPOINT": None})
         validate_config(config)
 
     _reset_config()
-    with pytest.raises(
-        ConfigError, match="Config error: Allowed extensions can not be empty"
-    ):
+    with pytest.raises(ConfigError, match="Config error: Allowed extensions can not be empty"):
         config.update({"ALLOWED_EXTENSIONS": []})
         validate_config(config)
 
     _reset_config()
-<<<<<<< HEAD
     with pytest.raises(ConfigError, match="Config error: Incorrect media reference settings"):
-        config.update({'REFERENCES': [{"file": "survey.gpkg"}]})
-=======
-    with pytest.raises(
-        ConfigError, match="Config error: References list can not be empty"
-    ):
-        config.update({"REFERENCES": []})
-        validate_config(config)
-
-    _reset_config()
-    with pytest.raises(
-        ConfigError, match="Config error: Incorrect media reference settings"
-    ):
         config.update({"REFERENCES": [{"file": "survey.gpkg"}]})
->>>>>>> c70ecd75
         validate_config(config)
 
     _reset_config()
     with pytest.raises(ConfigError, match="Config error: Unsupported operation mode"):
-<<<<<<< HEAD
-        config.update({'OPERATION_MODE': ""})
+        config.update({"OPERATION_MODE": ""})
         validate_config(config)
 
     _reset_config()
     with pytest.raises(ConfigError, match="Config error: Incorrect reference settings"):
         config.update({"REFERENCES": "text"})
-=======
-        config.update({"OPERATION_MODE": ""})
->>>>>>> c70ecd75
         validate_config(config)